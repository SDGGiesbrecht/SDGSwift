--- conflicted
+++ resolved
@@ -12,25 +12,20 @@
  See http://www.apache.org/licenses/LICENSE-2.0 for licence information.
  */
 
-<<<<<<< HEAD
+import SDGLogic
+
 import SDGSwift
-=======
-import SDGLogic
->>>>>>> 2d988534
 
 /// The context of a node to be visited by a syntax scanner.
 public struct ScanContext {
 
   // MARK: - Stored Properties
 
-<<<<<<< HEAD
   /// The location of the node within the scan, as a Unicode scalar offset.
   ///
   /// This is an offset into whatever node is at the root of the scan. It will only correspond to an offset into a file if the scan was started from a file node.
   public let location: Range<String.ScalarOffset>
 
-=======
->>>>>>> 2d988534
   /// The node’s ancestors in the global syntax context.
   ///
   /// The global syntax context is the syntax tree accessible by traversing fragmentation into parent contexts. That is, the root node of code in a documentation comment is the file containing the documentation comment, and if the code is in a fragmented code block, the node representing the code block itself will not participate in the graph, but rather each fragment will be individually related to the documentation node.
@@ -42,10 +37,6 @@
   ///
   /// Nodes within trivia are not compiled. Most notably, this method can be used to differentiate Swift code that is part of the main file (which is compiled) and Swift code provided as an example inside a documentation comment (which is not compiled).
   public func isCompiled() -> Bool {
-<<<<<<< HEAD
-    return globalAncestors.contains(where: { $0 is TriviaNode })
-=======
     return ¬globalAncestors.contains(where: { $0 is TriviaNode })
->>>>>>> 2d988534
   }
 }