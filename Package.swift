// swift-tools-version:5.7

/*
 Package.swift

 This source file is part of the SDGSwift open source project.
 https://sdggiesbrecht.github.io/SDGSwift

 Copyright ©2018–2023 Jeremy David Giesbrecht and the SDGSwift project contributors.

 Soli Deo gloria.

 Licensed under the Apache Licence, Version 2.0.
 See http://www.apache.org/licenses/LICENSE-2.0 for licence information.
 */

import PackageDescription

// #example(1, readMe🇨🇦EN) #example(2, conditions)
/// SDGSwift enables use of the Swift compiler as a package dependency.
///
/// > [השֹּׁלֵחַ אִמְרָתוֹ אָרֶץ עַד־מְהֵרָה יָרוּץ דְּבָרוֹ׃](https://www.biblegateway.com/passage/?search=Psalm+147:15&version=WLC;NIV)
/// >
/// > [He sends His command to the earth; His word runs swiftly.](https://www.biblegateway.com/passage/?search=Psalm+147:15&version=WLC;NIV)
/// >
/// > ―a psalmist
///
/// ### Features
///
/// - Compiler operations such as building and testing: `SDGSwift`, `SDGXcode`
/// - Package Manager operations such as fetching and manifest loading: `SDGSwiftPackageManager`
/// - Utilities for defining configuration files written in Swift (similar to package manifests): `SDGSwiftConfiguration`, `SDGSwiftConfigurationLoading`
///
/// ### Example Usage
///
/// ```swift
/// let package = Package(
///   url: URL(string: "https://github.com/apple/example\u{2D}package\u{2D}dealer")!
/// )
/// try package.build(.version(Version(2, 0, 0)), to: temporaryDirectory).get()
/// ```
///
/// Some platforms lack certain features. The compilation conditions which appear throughout the documentation are defined as follows:
///
/// ```swift
/// .define("PLATFORM_LACKS_FOUNDATION_FILE_MANAGER", .when(platforms: [.wasi])),
/// .define("PLATFORM_LACKS_FOUNDATION_PROCESS", .when(platforms: [.wasi, .tvOS, .iOS, .watchOS])),
/// .define(
///   "PLATFORM_NOT_SUPPORTED_BY_SWIFT_MARKDOWN",  // @exempt(from: marks)
///   .when(platforms: [.wasi])
/// ),
/// .define(
///   "PLATFORM_NOT_SUPPORTED_BY_SWIFT_PM",
///   .when(platforms: [.windows, .wasi, .tvOS, .iOS, .android, .watchOS])
/// ),
/// .define(
///   "PLATFORM_NOT_SUPPORTED_BY_SWIFT_SYNTAX_PARSER",
///   .when(platforms: [.wasi])
/// ),
/// ```
let package = Package(
  name: "SDGSwift",
  platforms: [
    // These must also be updated in Sources/SDGSwiftConfigurationLoading/Configuration.swift.
    .macOS(.v10_13)
  ],
  products: [
    // @documentation(SDGSwift)
    /// A basic interface for the Swift compiler.
    ///
    /// This module includes development‐time tasks such as building and testing. It uses the command‐line interface and provides the command line output in real time.
    .library(name: "SDGSwift", targets: ["SDGSwift"]),

    // @documentation(SDGSwiftPackageManager)
    /// Utilities for working with the Swift package manager.
    ///
    /// This module uses the Swift API and provides more fine‐grained access to the details of a package’s structure than is available from the command line.
    .library(name: "SDGSwiftPackageManager", targets: ["SDGSwiftPackageManager"]),

    // @documentation(SDGSwiftSource)
    /// Utilities for working with Swift source code.
    ///
    /// This module is built on SwiftSyntax and provides utilities such as syntax colouring and API parsing.
    .library(name: "SDGSwiftSource", targets: ["SDGSwiftSource"]),

    // @documentation(SDGSwiftDocumentation)
    /// Utilities for working with Swift documentation.
    ///
    /// This module is built on DocC and provides utilities such as API parsing.
    .library(name: "SDGSwiftDocumentation", targets: ["SDGSwiftDocumentation"]),

    // @documentation(SDGXcode)
    /// Xcode‐related utilities for working with Swift packages.
    .library(name: "SDGXcode", targets: ["SDGXcode"]),

    // @documentation(SDGSwiftConfiguration)
    /// Utilities for defining configuration files written in Swift (similar to package manifests).
    .library(name: "SDGSwiftConfiguration", targets: ["SDGSwiftConfiguration"]),

    // @documentation(SDGSwiftConfigurationLoading)
    /// Utilities for loading configuration files written in Swift (similar to package manifests).
    .library(name: "SDGSwiftConfigurationLoading", targets: ["SDGSwiftConfigurationLoading"]),

    // @documentation(SampleConfiguration)
    /// A sample configuration demonstrating the use of `SDGSwiftConfiguration` and `SDGSwiftConfigurationLoading`.
    ///
    /// (`SampleConfiguration` is not intended as a real product. It is does not factor into the SDGSwift’s semantic version and should not be used as a real dependency.)
    .library(name: "SampleConfiguration", targets: ["SampleConfiguration"]),
  ],
  dependencies: [
    .package(
      url: "https://github.com/SDGGiesbrecht/SDGCornerstone",
      from: Version(10, 1, 2)
    ),
    .package(
      url: "https://github.com/apple/swift\u{2D}collections",
      from: Version(1, 0, 1)
    ),
    .package(
      url: "https://github.com/SDGGiesbrecht/swift\u{2D}package\u{2D}manager",
      exact: Version(0, 50800, 0)
    ),
    .package(
      url: "https://github.com/apple/swift\u{2D}tools\u{2D}support\u{2D}core",
      exact: Version(0, 5, 2)
    ),
    .package(
      url: "https://github.com/SDGGiesbrecht/swift\u{2D}syntax",
      exact: Version(0, 50800, 0)
    ),
    .package(
      url: "https://github.com/SDGGiesbrecht/swift\u{2D}docc\u{2D}symbolkit",
      exact: Version(0, 50800, 0)
    ),
    .package(
      url: "https://github.com/SDGGiesbrecht/swift\u{2D}markdown",
      exact: Version(0, 50800, 0)
    ),
    // #workaround(Possibly dead after markdown refactor?)
    .package(
      url: "https://github.com/SDGGiesbrecht/swift\u{2D}cmark",
      exact: Version(0, 50800, 0)
    ),
    .package(
      url: "https://github.com/SDGGiesbrecht/SDGWeb",
      from: Version(6, 1, 0)
    ),
  ],
  targets: [

    // Products

    // #documentation(SDGSwift)
    /// A basic interface for the Swift compiler.
    ///
    /// This module includes development‐time tasks such as building and testing. It uses the command‐line interface and provides the command line output in real time.
    .target(
      name: "SDGSwift",
      dependencies: [
        "SDGSwiftLocalizations",
        .product(name: "SDGControlFlow", package: "SDGCornerstone"),
        .product(name: "SDGLogic", package: "SDGCornerstone"),
        .product(name: "SDGMathematics", package: "SDGCornerstone"),
        .product(name: "SDGCollections", package: "SDGCornerstone"),
        .product(name: "SDGText", package: "SDGCornerstone"),
        .product(name: "SDGLocalization", package: "SDGCornerstone"),
        .product(name: "SDGExternalProcess", package: "SDGCornerstone"),
        .product(name: "SDGVersioning", package: "SDGCornerstone"),
      ]
    ),

    // #documentation(SDGSwiftPackageManager)
    /// Utilities for working with the Swift package manager.
    ///
    /// This module uses the Swift API and provides more fine‐grained access to the details of a package’s structure than is available from the command line.
    .target(
      name: "SDGSwiftPackageManager",
      dependencies: [
        "SDGSwift",
        "SDGSwiftLocalizations",
        .product(name: "SDGLogic", package: "SDGCornerstone"),
        .product(name: "SDGMathematics", package: "SDGCornerstone"),
        .product(name: "SDGCollections", package: "SDGCornerstone"),
        .product(name: "SDGText", package: "SDGCornerstone"),
        .product(name: "SDGLocalization", package: "SDGCornerstone"),
        .product(name: "SDGVersioning", package: "SDGCornerstone"),
        .product(name: "SwiftPMDataModel\u{2D}auto", package: "swift\u{2D}package\u{2D}manager"),
        .product(name: "SwiftToolsSupport\u{2D}auto", package: "swift\u{2D}tools\u{2D}support\u{2D}core"),
      ]
    ),

    // #documentation(SDGSwiftSource)
    /// Utilities for working with Swift source code.
    ///
    /// This module is built on SwiftSyntax and provides utilities such as syntax colouring and API parsing.
    .target(
      name: "SDGSwiftSource",
      dependencies: [
        "SDGSwift",
        "SDGSwiftPackageManager",
        "SDGSwiftLocalizations",
        .product(name: "SDGControlFlow", package: "SDGCornerstone"),
        .product(name: "SDGLogic", package: "SDGCornerstone"),
        .product(name: "SDGMathematics", package: "SDGCornerstone"),
        .product(name: "SDGCollections", package: "SDGCornerstone"),
        .product(name: "SDGText", package: "SDGCornerstone"),
        .product(name: "SDGPersistence", package: "SDGCornerstone"),
        .product(name: "SDGLocalization", package: "SDGCornerstone"),
        .product(name: "SwiftSyntax", package: "swift\u{2D}syntax"),
        .product(name: "SwiftSyntaxParser", package: "swift\u{2D}syntax"),
        .product(name: "cmark\u{2D}gfm", package: "swift\u{2D}cmark"),
        .product(name: "SwiftPMDataModel\u{2D}auto", package: "swift\u{2D}package\u{2D}manager"),
        .product(name: "SDGHTML", package: "SDGWeb"),
      ],
      resources: [
        .copy("Syntax Highlighting.css")
      ]
    ),
    // #workaround(Until complete.)
    .target(
      name: "SDGSwiftSource2",
      dependencies: [
        "SDGSwift",
        "SDGSwiftLocalizations",
        .product(name: "SDGControlFlow", package: "SDGCornerstone"),
        .product(name: "SDGLogic", package: "SDGCornerstone"),
        .product(name: "SDGMathematics", package: "SDGCornerstone"),
        .product(name: "SDGCollections", package: "SDGCornerstone"),
        .product(name: "SDGText", package: "SDGCornerstone"),
        .product(name: "SwiftSyntax", package: "swift\u{2D}syntax"),
        .product(name: "SwiftSyntaxParser", package: "swift\u{2D}syntax"),
        .product(name: "Markdown", package: "swift\u{2D}markdown"),
      ]
    ),

    // #documentation(SDGSwiftDocumentation)
    /// Utilities for working with Swift documentation.
    ///
    /// This module is built on DocC and provides utilities such as API parsing.
    .target(
      name: "SDGSwiftDocumentation",
      dependencies: [
        "SDGSwift",
        "SDGSwiftPackageManager",
        "SDGSwiftSource",
        .product(name: "SDGControlFlow", package: "SDGCornerstone"),
        .product(name: "SDGLogic", package: "SDGCornerstone"),
        .product(name: "SDGMathematics", package: "SDGCornerstone"),
        .product(name: "SDGCollections", package: "SDGCornerstone"),
        .product(name: "SDGText", package: "SDGCornerstone"),
        .product(name: "SDGLocalization", package: "SDGCornerstone"),
        .product(name: "OrderedCollections", package: "swift\u{2D}collections"),
        .product(name: "SymbolKit", package: "swift\u{2D}docc\u{2D}symbolkit"),
        .product(name: "SwiftPMDataModel\u{2D}auto", package: "swift\u{2D}package\u{2D}manager"),
        .product(name: "SwiftSyntax", package: "swift\u{2D}syntax"),
        .product(name: "SwiftSyntaxParser", package: "swift\u{2D}syntax"),
      ]
    ),

    // #documentation(SDGXcode)
    /// Xcode‐related utilities for working with Swift packages.
    .target(
      name: "SDGXcode",
      dependencies: [
        "SDGSwift",
        "SDGSwiftLocalizations",
        .product(name: "SDGControlFlow", package: "SDGCornerstone"),
        .product(name: "SDGLogic", package: "SDGCornerstone"),
        .product(name: "SDGMathematics", package: "SDGCornerstone"),
        .product(name: "SDGCollections", package: "SDGCornerstone"),
        .product(name: "SDGText", package: "SDGCornerstone"),
        .product(name: "SDGLocalization", package: "SDGCornerstone"),
        .product(name: "SDGExternalProcess", package: "SDGCornerstone"),
        .product(name: "SDGVersioning", package: "SDGCornerstone"),
      ]
    ),

    // #documentation(SDGSwiftConfiguration)
    /// Utilities for defining configuration files written in Swift (similar to package manifests).
    .target(name: "SDGSwiftConfiguration"),

    // #documentation(SDGSwiftConfigurationLoading)
    /// Utilities for loading configuration files written in Swift (similar to package manifests).
    .target(
      name: "SDGSwiftConfigurationLoading",
      dependencies: [
        "SDGSwiftLocalizations",
        "SDGSwiftConfiguration",
        "SDGSwift",
        .product(name: "SDGLogic", package: "SDGCornerstone"),
        .product(name: "SDGCollections", package: "SDGCornerstone"),
        .product(name: "SDGText", package: "SDGCornerstone"),
        .product(name: "SDGLocalization", package: "SDGCornerstone"),
        .product(name: "SDGVersioning", package: "SDGCornerstone"),
      ],
      resources: [
        .copy("Package.swift.txt")
      ]
    ),

    // Samples

    // #documentation(SampleConfiguration)
    /// A sample configuration demonstrating the use of `SDGSwiftConfiguration` and `SDGSwiftConfigurationLoading`.
    ///
    /// (`SampleConfiguration` is not intended as a real product. It is does not factor into the SDGSwift’s semantic version and should not be used as a real dependency.)
    .target(name: "SampleConfiguration", dependencies: ["SDGSwiftConfiguration"]),

    // Internal

    .target(
      name: "SDGSwiftLocalizations",
      dependencies: [
        .product(name: "SDGLocalization", package: "SDGCornerstone")
      ]
    ),

    // Tests
    .target(
      name: "SDGSwiftTestUtilities",
      dependencies: [
        "SDGSwift",
        "SDGSwiftPackageManager",
        .product(name: "SDGLogic", package: "SDGCornerstone"),
        .product(name: "SDGText", package: "SDGCornerstone"),
        .product(name: "SDGPersistence", package: "SDGCornerstone"),
        .product(name: "SDGExternalProcess", package: "SDGCornerstone"),
        .product(name: "SDGVersioning", package: "SDGCornerstone"),
        .product(name: "SDGXCTestUtilities", package: "SDGCornerstone"),
        .product(name: "SDGPersistenceTestUtilities", package: "SDGCornerstone"),
      ],
      path: "Tests/SDGSwiftTestUtilities"
    ),
    .testTarget(
      name: "SDGSwiftTests",
      dependencies: [
        "SDGSwiftLocalizations",
        "SDGSwift",
        "SDGSwiftTestUtilities",
        .product(name: "SDGLogic", package: "SDGCornerstone"),
        .product(name: "SDGMathematics", package: "SDGCornerstone"),
        .product(name: "SDGCollections", package: "SDGCornerstone"),
        .product(name: "SDGText", package: "SDGCornerstone"),
        .product(name: "SDGLocalization", package: "SDGCornerstone"),
        .product(name: "SDGVersioning", package: "SDGCornerstone"),
        .product(name: "SDGLogicTestUtilities", package: "SDGCornerstone"),
        .product(name: "SDGLocalizationTestUtilities", package: "SDGCornerstone"),
        .product(name: "SDGXCTestUtilities", package: "SDGCornerstone"),
      ]
    ),
    .testTarget(
      name: "SDGSwiftPackageManagerTests",
      dependencies: [
        "SDGSwift",
        "SDGSwiftPackageManager",
        "SDGSwiftLocalizations",
        "SDGSwiftTestUtilities",
        .product(name: "SDGText", package: "SDGCornerstone"),
        .product(name: "SDGPersistence", package: "SDGCornerstone"),
        .product(name: "SDGLocalization", package: "SDGCornerstone"),
        .product(name: "SDGLocalizationTestUtilities", package: "SDGCornerstone"),
        .product(name: "SDGPersistenceTestUtilities", package: "SDGCornerstone"),
        .product(name: "SDGXCTestUtilities", package: "SDGCornerstone"),
      ]
    ),
    .testTarget(
      name: "SDGSwiftSourceTests",
      dependencies: [
        "SDGSwift",
        "SDGSwiftLocalizations",
        "SDGSwiftSource",
        "SDGSwiftTestUtilities",
        .product(name: "SDGLogic", package: "SDGCornerstone"),
        .product(name: "SDGMathematics", package: "SDGCornerstone"),
        .product(name: "SDGCollections", package: "SDGCornerstone"),
        .product(name: "SDGLogicTestUtilities", package: "SDGCornerstone"),
        .product(name: "SDGPersistenceTestUtilities", package: "SDGCornerstone"),
        .product(name: "SDGLocalizationTestUtilities", package: "SDGCornerstone"),
        .product(name: "SDGXCTestUtilities", package: "SDGCornerstone"),
        .product(name: "SwiftSyntax", package: "swift\u{2D}syntax"),
        .product(name: "SwiftSyntaxParser", package: "swift\u{2D}syntax"),
      ]
    ),
    .testTarget(
      name: "SDGSwiftSource2Tests",
      dependencies: [
        "SDGSwiftSource2",
        "SDGSwiftLocalizations",
        "SDGSwiftTestUtilities",
        .product(name: "SDGLogic", package: "SDGCornerstone"),
        .product(name: "SDGCollections", package: "SDGCornerstone"),
        .product(name: "SDGPersistence", package: "SDGCornerstone"),
        .product(name: "SDGPersistenceTestUtilities", package: "SDGCornerstone"),
        .product(name: "SwiftSyntax", package: "swift\u{2D}syntax"),
        .product(name: "SwiftSyntaxParser", package: "swift\u{2D}syntax"),
      ]
    ),
    .testTarget(
      name: "SDGSwiftDocumentationTests",
      dependencies: [
        "SDGSwift",
        "SDGSwiftSource",
        "SDGSwiftDocumentation",
        "SDGSwiftLocalizations",
        "SDGSwiftTestUtilities",
        .product(name: "SDGControlFlow", package: "SDGCornerstone"),
        .product(name: "SDGLogic", package: "SDGCornerstone"),
        .product(name: "SDGMathematics", package: "SDGCornerstone"),
        .product(name: "SDGCollections", package: "SDGCornerstone"),
        .product(name: "SDGText", package: "SDGCornerstone"),
        .product(name: "SDGLocalization", package: "SDGCornerstone"),
        .product(name: "SDGPersistenceTestUtilities", package: "SDGCornerstone"),
        .product(name: "SDGLocalizationTestUtilities", package: "SDGCornerstone"),
        .product(name: "SDGXCTestUtilities", package: "SDGCornerstone"),
        .product(name: "SwiftSyntax", package: "swift\u{2D}syntax"),
        .product(name: "SwiftSyntaxParser", package: "swift\u{2D}syntax"),
        .product(name: "SwiftPMDataModel\u{2D}auto", package: "swift\u{2D}package\u{2D}manager"),
        .product(name: "SymbolKit", package: "swift\u{2D}docc\u{2D}symbolkit"),
      ]
    ),
    .testTarget(
      name: "SDGXcodeTests",
      dependencies: [
        "SDGXcode",
        "SDGSwift",
        "SDGSwiftLocalizations",
        "SDGSwiftTestUtilities",
        .product(name: "SDGLogic", package: "SDGCornerstone"),
        .product(name: "SDGCollections", package: "SDGCornerstone"),
        .product(name: "SDGText", package: "SDGCornerstone"),
        .product(name: "SDGPersistence", package: "SDGCornerstone"),
        .product(name: "SDGLocalization", package: "SDGCornerstone"),
        .product(name: "SDGVersioning", package: "SDGCornerstone"),
        .product(name: "SDGPersistenceTestUtilities", package: "SDGCornerstone"),
        .product(name: "SDGLocalizationTestUtilities", package: "SDGCornerstone"),
        .product(name: "SDGXCTestUtilities", package: "SDGCornerstone"),
      ]
    ),
    .testTarget(
      name: "SDGSwiftConfigurationTests",
      dependencies: [
        "SDGSwift",
        "SDGSwiftConfiguration",
        "SDGSwiftConfigurationLoading",
        "SDGSwiftTestUtilities",
        "SampleConfiguration",
        .product(name: "SDGLogic", package: "SDGCornerstone"),
        .product(name: "SDGCollections", package: "SDGCornerstone"),
        .product(name: "SDGText", package: "SDGCornerstone"),
        .product(name: "SDGLocalization", package: "SDGCornerstone"),
        .product(name: "SDGVersioning", package: "SDGCornerstone"),
        .product(name: "SDGPersistenceTestUtilities", package: "SDGCornerstone"),
        .product(name: "SDGLocalizationTestUtilities", package: "SDGCornerstone"),
        .product(name: "SDGXCTestUtilities", package: "SDGCornerstone"),
      ]
    ),
    .testTarget(
      name: "SDGSwiftDocumentationExampleTests",
      dependencies: [
        "SDGSwift",
        "SDGSwiftTestUtilities",
        .product(name: "SDGVersioning", package: "SDGCornerstone"),
        .product(name: "SDGXCTestUtilities", package: "SDGCornerstone"),
      ]
    ),
  ]
)

for target in package.targets {
  var swiftSettings = target.swiftSettings ?? []
  defer { target.swiftSettings = swiftSettings }
  swiftSettings.append(contentsOf: [
    // #workaround(Swift 5.8.0, Web lacks Foundation.FileManager.)
    // #workaround(Swift 5.8.0, Web lacks Foundation.Process.)
    // #workaround(Swift 5.8.0, SwiftPM does not compile on Windows.)
    // @example(conditions)
    .define("PLATFORM_LACKS_FOUNDATION_FILE_MANAGER", .when(platforms: [.wasi])),
    .define("PLATFORM_LACKS_FOUNDATION_PROCESS", .when(platforms: [.wasi, .tvOS, .iOS, .watchOS])),
    .define(
      "PLATFORM_NOT_SUPPORTED_BY_SWIFT_MARKDOWN",  // @exempt(from: marks)
      .when(platforms: [.wasi])
    ),
    .define(
      "PLATFORM_NOT_SUPPORTED_BY_SWIFT_PM",
      .when(platforms: [.windows, .wasi, .tvOS, .iOS, .android, .watchOS])
    ),
    .define(
      "PLATFORM_NOT_SUPPORTED_BY_SWIFT_SYNTAX_PARSER",
      .when(platforms: [.wasi])
    ),
    // @endExample

    // Internal‐only:
    .define("PLATFORM_HAS_XCODE", .when(platforms: [.macOS])),
    .define("PLATFORM_LACKS_GIT", .when(platforms: [.wasi, .tvOS, .iOS, .android, .watchOS])),
  ])
<<<<<<< HEAD
}

// #warning(Temporary to minimize diff.)
let oneIndex = package.targets.firstIndex(where: { $0.name == "SDGSwiftSource" })!
let one = package.targets.remove(at: oneIndex)
let twoIndex = package.targets.firstIndex(where: { $0.name == "SDGSwiftSource2" })!
let two = package.targets.remove(at: twoIndex)
package.targets.append(
  .target(
    name: one.name,
    dependencies: two.dependencies,
    path: "Sources/SDGSwiftSource2",
    resources: two.resources
  )
)
package.targets.append(
  .target(
    name: two.name,
    dependencies: one.dependencies,
    path: "Sources/SDGSwiftSource",
    resources: one.resources
  )
)

// #warning(Temporary to minimize diff.)
let testOneIndex = package.targets.firstIndex(where: { $0.name == "SDGSwiftSourceTests" })!
let testOne = package.targets.remove(at: testOneIndex)
let testTwoIndex = package.targets.firstIndex(where: { $0.name == "SDGSwiftSource2Tests" })!
let testTwo = package.targets.remove(at: testTwoIndex)
=======

  target.dependencies = target.dependencies.map { dependency in
    switch dependency {
    case .productItem(let name, let package, let moduleAliases, _):
      switch name {
      // #workaround(swift-markdown 0.50800.0, Does not compile for web.) @exempt(from: unicode)
      case "Markdown":
        return .productItem(
          name: name,
          package: package,
          moduleAliases: moduleAliases,
          condition: .when(platforms: [.macOS, .windows, .linux, .tvOS, .iOS, .android, .watchOS])
        )
      // #workaround(SwiftPM 0.50800.0, Does not compile for many platforms.)
      case "SwiftPMDataModel\u{2D}auto":
        return .productItem(
          name: name,
          package: package,
          moduleAliases: moduleAliases,
          condition: .when(platforms: [.macOS, .linux])
        )
      // #workaround(SwiftSyntax 0.50800.0, Does not compile for web.)
      case "SwiftSyntaxParser":
        return .productItem(
          name: name,
          package: package,
          moduleAliases: moduleAliases,
          condition: .when(platforms: [.macOS, .windows, .linux, .tvOS, .iOS, .android, .watchOS])
        )
      // #workaround(swift-tools-support-core 0.5.2, Does not compile for web or Android.) @exempt(from: unicode)
      case "SwiftToolsSupport\u{2D}auto":
        return .productItem(
          name: name,
          package: package,
          moduleAliases: moduleAliases,
          condition: .when(platforms: [.macOS, .windows, .linux, .tvOS, .iOS, .watchOS])
        )
      default:
        return dependency
      }
    default:
      return dependency
    }
  }
}
>>>>>>> 1b3c0956
<|MERGE_RESOLUTION|>--- conflicted
+++ resolved
@@ -494,37 +494,6 @@
     .define("PLATFORM_HAS_XCODE", .when(platforms: [.macOS])),
     .define("PLATFORM_LACKS_GIT", .when(platforms: [.wasi, .tvOS, .iOS, .android, .watchOS])),
   ])
-<<<<<<< HEAD
-}
-
-// #warning(Temporary to minimize diff.)
-let oneIndex = package.targets.firstIndex(where: { $0.name == "SDGSwiftSource" })!
-let one = package.targets.remove(at: oneIndex)
-let twoIndex = package.targets.firstIndex(where: { $0.name == "SDGSwiftSource2" })!
-let two = package.targets.remove(at: twoIndex)
-package.targets.append(
-  .target(
-    name: one.name,
-    dependencies: two.dependencies,
-    path: "Sources/SDGSwiftSource2",
-    resources: two.resources
-  )
-)
-package.targets.append(
-  .target(
-    name: two.name,
-    dependencies: one.dependencies,
-    path: "Sources/SDGSwiftSource",
-    resources: one.resources
-  )
-)
-
-// #warning(Temporary to minimize diff.)
-let testOneIndex = package.targets.firstIndex(where: { $0.name == "SDGSwiftSourceTests" })!
-let testOne = package.targets.remove(at: testOneIndex)
-let testTwoIndex = package.targets.firstIndex(where: { $0.name == "SDGSwiftSource2Tests" })!
-let testTwo = package.targets.remove(at: testTwoIndex)
-=======
 
   target.dependencies = target.dependencies.map { dependency in
     switch dependency {
@@ -570,4 +539,31 @@
     }
   }
 }
->>>>>>> 1b3c0956
+
+// #warning(Temporary to minimize diff.)
+let oneIndex = package.targets.firstIndex(where: { $0.name == "SDGSwiftSource" })!
+let one = package.targets.remove(at: oneIndex)
+let twoIndex = package.targets.firstIndex(where: { $0.name == "SDGSwiftSource2" })!
+let two = package.targets.remove(at: twoIndex)
+package.targets.append(
+  .target(
+    name: one.name,
+    dependencies: two.dependencies,
+    path: "Sources/SDGSwiftSource2",
+    resources: two.resources
+  )
+)
+package.targets.append(
+  .target(
+    name: two.name,
+    dependencies: one.dependencies,
+    path: "Sources/SDGSwiftSource",
+    resources: one.resources
+  )
+)
+
+// #warning(Temporary to minimize diff.)
+let testOneIndex = package.targets.firstIndex(where: { $0.name == "SDGSwiftSourceTests" })!
+let testOne = package.targets.remove(at: testOneIndex)
+let testTwoIndex = package.targets.firstIndex(where: { $0.name == "SDGSwiftSource2Tests" })!
+let testTwo = package.targets.remove(at: testTwoIndex)