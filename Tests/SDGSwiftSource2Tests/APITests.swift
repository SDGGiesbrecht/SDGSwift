--- conflicted
+++ resolved
@@ -477,14 +477,11 @@
       XCTAssert(rendered.contains("<h5>"))
       XCTAssert(rendered.contains("<h6>"))
       XCTAssert(rendered.contains("<hr>"))
-<<<<<<< HEAD
       XCTAssert(rendered.contains("<ul>"))
-=======
       XCTAssert(rendered.contains("<p>Performs an action using the specified parameters.</p>\n\n"))
       XCTAssert(rendered.contains("<h1>Primary Heading</h1>"))
       XCTAssert(rendered.contains("<h1>Another Primary Heading</h1>"))
       XCTAssert(rendered.contains("<li><p>First entry.</p></li>"))
->>>>>>> 658882d8
     #endif
   }
 
